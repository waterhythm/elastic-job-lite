--- conflicted
+++ resolved
@@ -39,10 +39,6 @@
         when(getRegCenter().isExisted("/config/app/test_app")).thenReturn(false);
         assertThat(sentRequest("http://127.0.0.1:19000/api/app", "POST", CloudAppJsonConstants.getAppJson("test_app")), is(204));
         verify(getRegCenter()).persist("/config/app/test_app", CloudAppJsonConstants.getAppJson("test_app"));
-<<<<<<< HEAD
-        sentRequest("http://127.0.0.1:19000/api/app", "DELETE", "test_app");
-=======
->>>>>>> 63efd364
     }
     
     @Test
@@ -50,12 +46,7 @@
         when(getRegCenter().isExisted("/config/app/test_app")).thenReturn(false);
         assertThat(sentRequest("http://127.0.0.1:19000/api/app", "POST", CloudAppJsonConstants.getAppJson("test_app")), is(204));
         when(getRegCenter().get("/config/app/test_app")).thenReturn(CloudAppJsonConstants.getAppJson("test_app"));
-<<<<<<< HEAD
         assertThat(sentRequest("http://127.0.0.1:19000/api/app", "POST", CloudAppJsonConstants.getAppJson("test_app")), is(500));
-        sentRequest("http://127.0.0.1:19000/api/app", "DELETE", "test_app");
-=======
-        assertThat(sentRequest("http://127.0.0.1:19000/app", "POST", CloudAppJsonConstants.getAppJson("test_app")), is(500));
->>>>>>> 63efd364
     }
     
     @Test
@@ -69,10 +60,6 @@
         when(getRegCenter().get("/config/app/test_app")).thenReturn(CloudAppJsonConstants.getAppJson("test_app"));
         assertThat(sentRequest("http://127.0.0.1:19000/api/app", "PUT", CloudAppJsonConstants.getAppJson("test_app")), is(204));
         verify(getRegCenter()).update("/config/app/test_app", CloudAppJsonConstants.getAppJson("test_app"));
-<<<<<<< HEAD
-        sentRequest("http://127.0.0.1:19000/api/app", "DELETE", "test_app");
-=======
->>>>>>> 63efd364
     }
     
     @Test
@@ -100,14 +87,14 @@
     
     @Test
     public void assertDeregister() throws Exception {
-        assertThat(sentRequest("http://127.0.0.1:19000/app/test_app", "DELETE", CloudAppJsonConstants.getAppJson("test_app")), is(204));
+        assertThat(sentRequest("http://127.0.0.1:19000/api/app/test_app", "DELETE", CloudAppJsonConstants.getAppJson("test_app")), is(204));
         verify(getRegCenter()).get("/config/app/test_app");
     }
     
     @Test
     public void assertIsDisabled() throws Exception {
         when(getRegCenter().isExisted("/state/disable/app/test_app")).thenReturn(true);
-        assertThat(sentGetRequest("http://127.0.0.1:19000/app/test_app/disable"), is("true"));
+        assertThat(sentGetRequest("http://127.0.0.1:19000/api/app/test_app/disable"), is("true"));
     }
     
     @Test
@@ -116,7 +103,7 @@
         when(getRegCenter().getChildrenKeys("/config/job")).thenReturn(Lists.newArrayList("test_job"));
         when(getRegCenter().get("/config/app/test_app")).thenReturn(CloudAppJsonConstants.getAppJson("test_app"));
         when(getRegCenter().get("/config/job/test_job")).thenReturn(CloudJsonConstants.getJobJson());
-        assertThat(sentRequest("http://127.0.0.1:19000/app/test_app/disable", "POST"), is(204));
+        assertThat(sentRequest("http://127.0.0.1:19000/api/app/test_app/disable", "POST"), is(204));
         verify(getRegCenter()).get("/config/app/test_app");
         verify(getRegCenter()).persist("/state/disable/app/test_app", "test_app");
     }
@@ -127,7 +114,7 @@
         when(getRegCenter().getChildrenKeys("/config/job")).thenReturn(Lists.newArrayList("test_job"));
         when(getRegCenter().get("/config/app/test_app")).thenReturn(CloudAppJsonConstants.getAppJson("test_app"));
         when(getRegCenter().get("/config/job/test_job")).thenReturn(CloudJsonConstants.getJobJson());
-        assertThat(sentRequest("http://127.0.0.1:19000/app/test_app/disable", "DELETE"), is(204));
+        assertThat(sentRequest("http://127.0.0.1:19000/api/app/test_app/disable", "DELETE"), is(204));
         verify(getRegCenter()).get("/config/app/test_app");
         verify(getRegCenter()).remove("/state/disable/app/test_app");
     }
